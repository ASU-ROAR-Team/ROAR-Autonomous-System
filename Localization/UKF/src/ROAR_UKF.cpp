--- conflicted
+++ resolved
@@ -229,13 +229,7 @@
     Z_sigma = Eigen::MatrixXd::Zero(z_dim, sigma_points.num_sigma_points); // Measurement sigma points
 
     // Initialize noise matrices
-<<<<<<< HEAD
     Q = Eigen::MatrixXd::Identity(x_dim, x_dim) * 1e-3;    // Process Noise Matrix //research
-=======
-    //Q = Eigen::MatrixXd::Identity(x_dim, x_dim) * 1e-10;    // Process Noise Matrix //research
-    Q = Eigen::MatrixXd::Identity(x_dim, x_dim) * 1e-10;    // Testing Different Values
-
->>>>>>> 891d9aa5
 
     R = Eigen::MatrixXd::Identity(z_dim, z_dim) * 0.7;      // Measurement Noise Matrix //add noise covariance for each sensor from datasheet
 
