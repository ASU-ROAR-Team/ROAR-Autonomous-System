// Include necessary libraries and headers
#include "ROAR_UKF.h"
#include <ros/ros.h>
#include <geometry_msgs/Vector3Stamped.h>
#include <sensor_msgs/Imu.h>
#include <sensor_msgs/NavSatFix.h>
#include <sensor_msgs/JointState.h>
#include <nav_msgs/Odometry.h>
#include <std_msgs/Float64MultiArray.h>
#include <vector>
#include "roar_msgs/Landmark.h"
#include "roar_msgs/LandmarkArray.h"
#include <tf2/LinearMath/Quaternion.h>
#include <tf2/LinearMath/Matrix3x3.h>
#include <sensor_msgs/MagneticField.h>

using namespace std;

// Define global variables
Eigen::VectorXd z_measurement(14); // Vector for measurement
Eigen::VectorXd encoder_measurement(2); // Vector for encoder measurement
Eigen::VectorXd encoder_prev_measurement(2); // Vector for encoder measurement

// Define constants
const int n_state_dim = 9;  // State dimension
const float alpha = 0.3;
const float beta_ = 2.0;
const float kappa = 0.1;
ros::Time encoder_prev_time_stamp; // Timestamp for encoder
ros::Time imu_prev_time_stamp; // Timestamp for IMU
ros::Time gps_prev_time_stamp; // Timestamp for GPS
double dt_encoder = 0.0; // encoder time step
double dt_imu = 0.0; //IMU time step
bool new_measurement_received = false; // Flag for new measurement
bool initial_measurement = true; // Flag for initial measurement
double lat0 = 0.0; // Initial latitude
double lon0 = 0.0; // Initial longitude
double roll = 0.0;
double pitch = 0.0; 
double yaw = 0.0;
vector<roar_msgs::Landmark> ROVlandmarks;

// Initialize Sigma Points and UKF
MerwedSigmaPoints sigma_points(n_state_dim, alpha, beta_, kappa); // Initialize sigma points
UKF ukf(sigma_points); // Initialize UKF

// Define ROS subscribers
ros::Subscriber encoder_sub; // Encoder subscriber
ros::Subscriber imu_sub; // IMU subscriber
ros::Subscriber gps_sub; // GPS subscriber
ros::Subscriber trueLandmarkSub; // Landmarks true position subscriber
ros::Subscriber landmarkSub; // Landmark subscriber
ros::Subscriber mag_sub; // Magnetometer subscriber

// Define ROS publisher
ros::Publisher state_publisher; // State publisher

// Callback function for encoder data
void encoderCallback(const sensor_msgs::JointState::ConstPtr& msg)
{
    //std::cout << "encoooder" << endl;
    nav_msgs::Odometry state_msg;
    double reading_left = msg->position[1];
    double reading_right = msg->position[4];
    
    if(!(reading_left == 0 || reading_right == 0)){
        // Check if encoder_prev_time_stamp is zero
        if (encoder_prev_time_stamp.isZero()) 
        {
            encoder_prev_time_stamp = msg->header.stamp; // Initialize encoder_prev_time_stamp
            encoder_prev_measurement[0] = reading_left;
            encoder_prev_measurement[1] = reading_right;
            return;
        }

        // Calculate time difference
        ros::Time encoder_current_time_stamp = msg->header.stamp;
        dt_encoder = (encoder_current_time_stamp - encoder_prev_time_stamp).toSec();
        // Store encoder measurements

        /*
        encoder_measurement[0] = (msg->position[1])* 0.1047;
        encoder_measurement[1] = (msg->position[4])* 0.1047;
        */

        encoder_measurement[0] = (reading_left - encoder_prev_measurement[0]) / dt_encoder;
        encoder_measurement[1] = (reading_right - encoder_prev_measurement[1]) / dt_encoder;

        /*
        std::cout << "msg->position[0]: " << reading_right << endl;
        std::cout << "encoder_prev_lef: " << encoder_prev_measurement[0] << endl;
        std::cout << "dt_encoder" << dt_encoder << endl;
        std::cout << "Wl: " << encoder_measurement[0] << std::endl;
        std::cout << "Wr: " << encoder_measurement[1] << std::endl;
        std::cout << "*******************************************************************" << std::endl;
        */
        
        // Call UKF encoder callback function
        ukf.encoder_callback(encoder_measurement, dt_encoder, yaw, pitch);
        // Update encoder_prev_time_stamp
        encoder_prev_time_stamp = encoder_current_time_stamp;

        encoder_prev_measurement[0] = reading_left;
        encoder_prev_measurement[1] = reading_right;
        
        // Publish state message
        state_msg.pose.pose.orientation.x = ukf.x_post[0];
        state_msg.pose.pose.orientation.y = ukf.x_post[1];
        state_msg.pose.pose.orientation.z = ukf.x_post[2];
        state_msg.pose.pose.orientation.w = ukf.x_post[3];
        state_msg.twist.twist.angular.x = ukf.x_post[4];
        state_msg.twist.twist.angular.y = ukf.x_post[5];
        state_msg.twist.twist.angular.z = ukf.x_post[6];
        state_msg.pose.pose.position.x = ukf.x_post[7];
        state_msg.pose.pose.position.y = ukf.x_post[8];

        state_msg.pose.covariance[0] = ukf.P_post.col(7)(7);
        state_msg.pose.covariance[1] = ukf.P_post.col(8)(7);
        state_msg.pose.covariance[6] = ukf.P_post.col(7)(8);
        state_msg.pose.covariance[7] = ukf.P_post.col(8)(8);
        state_msg.pose.covariance[2] = ukf.P_post.col(0)(0);
        state_msg.pose.covariance[3] = ukf.P_post.col(1)(1);
        state_msg.pose.covariance[4] = ukf.P_post.col(2)(2);
        state_msg.pose.covariance[5] = ukf.P_post.col(3)(3);
        

        
        state_publisher.publish(state_msg);
    }
    
    
}

// Callback function for GPS data
void gpsCallback(const sensor_msgs::NavSatFix::ConstPtr& msg)
{
    nav_msgs::Odometry state_msg;

    if (initial_measurement == true)
    {
        lat0 = msg->latitude; // Initialize lat0
        lon0 = msg->longitude; // Initialize lon0
        initial_measurement = false;
    }

    // Store GPS measurements
    z_measurement[9] = msg->latitude;
    z_measurement[10] = msg->longitude;

    // Call UKF GPS callback function
    ukf.gps_callback(z_measurement, lon0, lat0);

    // Publish state message
    state_msg.pose.pose.orientation.x = ukf.x_post[0];
    state_msg.pose.pose.orientation.y = ukf.x_post[1];
    state_msg.pose.pose.orientation.z = ukf.x_post[2];
    state_msg.pose.pose.orientation.w = ukf.x_post[3];
    state_msg.twist.twist.angular.x = ukf.x_post[4];
    state_msg.twist.twist.angular.y = ukf.x_post[5];
    state_msg.twist.twist.angular.z = ukf.x_post[6];
    state_msg.pose.pose.position.x = ukf.x_post[7];
    state_msg.pose.pose.position.y = ukf.x_post[8];

    state_msg.pose.covariance[0] = ukf.P_post.col(7)(7);
    state_msg.pose.covariance[1] = ukf.P_post.col(8)(7);
    state_msg.pose.covariance[6] = ukf.P_post.col(7)(8);
    state_msg.pose.covariance[7] = ukf.P_post.col(8)(8);
    state_msg.pose.covariance[2] = ukf.P_post.col(0)(0);
    state_msg.pose.covariance[3] = ukf.P_post.col(1)(1);
    state_msg.pose.covariance[4] = ukf.P_post.col(2)(2);
    state_msg.pose.covariance[5] = ukf.P_post.col(3)(3);

    state_msg.pose.covariance[35] = 1; //Used to update the plotter only

    state_publisher.publish(state_msg);
    
    //std::cout <<  ukf.P_post.col(7)(7) << endl;
}

// Callback function for IMU data
void imuCallback(const sensor_msgs::Imu::ConstPtr& msg)
{
    std::cout << "IMU" << endl;
    // yaw = msg->orientation.z;
    // yaw = yaw * PI / 180.0;
    if (imu_prev_time_stamp.isZero()) 
    {
        imu_prev_time_stamp = msg->header.stamp; // Initialize encoder_prev_time_stamp
        return;
    }

    // Calculate time difference
    ros::Time imu_current_time_stamp = msg->header.stamp;
    dt_imu = (imu_current_time_stamp - imu_prev_time_stamp).toSec();
    nav_msgs::Odometry state_msg;

    tf2::Quaternion quat (msg->orientation.w, msg->orientation.x, msg->orientation.y, msg->orientation.z);
    tf2::Matrix3x3 m(quat);
    m.getRPY(roll, pitch, yaw);

    z_measurement[0] = msg->angular_velocity.x;
    z_measurement[1] = msg->angular_velocity.y;
    z_measurement[2] = msg->angular_velocity.z;
    z_measurement[3] = msg->linear_acceleration.x;
    z_measurement[4] = msg->linear_acceleration.y;
    z_measurement[5] = msg->linear_acceleration.z;

    if (encoder_prev_time_stamp.isZero()) 
        {
            imu_prev_time_stamp = imu_current_time_stamp; // Initialize encoder_prev_time_stamp
            return;
        }
    ukf.imu_callback(encoder_measurement, z_measurement, dt_imu); //////////need to be fixed
    imu_prev_time_stamp = imu_current_time_stamp;

    //std::cout<<"Z_measurement is:    "<<endl<<z_measurement<<"END Z_measurement!!!!!!!!!!"<<endl<<endl;
    // Publish state message
    state_msg.pose.pose.orientation.x = ukf.x_post[0];
    state_msg.pose.pose.orientation.y = ukf.x_post[1];
    state_msg.pose.pose.orientation.z = ukf.x_post[2];
    state_msg.pose.pose.orientation.w = ukf.x_post[3];
    state_msg.twist.twist.angular.x = ukf.x_post[4];
    state_msg.twist.twist.angular.y = ukf.x_post[5];
    state_msg.twist.twist.angular.z = ukf.x_post[6];
    state_msg.pose.pose.position.x = ukf.x_post[7];
    state_msg.pose.pose.position.y = ukf.x_post[8];

    state_msg.pose.covariance[0] = ukf.P_post.col(7)(7);
    state_msg.pose.covariance[1] = ukf.P_post.col(8)(7);
    state_msg.pose.covariance[6] = ukf.P_post.col(7)(8);
    state_msg.pose.covariance[7] = ukf.P_post.col(8)(8);

    state_publisher.publish(state_msg);
}

void bnoCallback(const sensor_msgs::Imu::ConstPtr& msg)
{
    nav_msgs::Odometry state_msg;

    tf2::Quaternion quat (msg->orientation.x, msg->orientation.y, msg->orientation.z, msg->orientation.w);
    tf2::Matrix3x3 m(quat);
    m.getRPY(roll, pitch, yaw);

    // (yaw = msg->orientation.z;)
    // yaw = yaw * PI / 180.0;
    // pitch = msg->orientation.y; //????????????
    // pitch = pitch * PI / 180.0;  //???????????
    ukf.bno_callback(roll, pitch, yaw);

    // Publish state message
    state_msg.pose.pose.orientation.x = ukf.x_post[0];
    state_msg.pose.pose.orientation.y = ukf.x_post[1];
    state_msg.pose.pose.orientation.z = ukf.x_post[2];
    state_msg.pose.pose.orientation.w = ukf.x_post[3];
    state_msg.twist.twist.angular.x = ukf.x_post[4];
    state_msg.twist.twist.angular.y = ukf.x_post[5];
    state_msg.twist.twist.angular.z = ukf.x_post[6];
    state_msg.pose.pose.position.x = ukf.x_post[7];
    state_msg.pose.pose.position.y = ukf.x_post[8];

    /*
    state_msg.pose.covariance[0] = ukf.P_post.col(7)(7);
    state_msg.pose.covariance[1] = ukf.P_post.col(8)(7);
    state_msg.pose.covariance[6] = ukf.P_post.col(7)(8);
    state_msg.pose.covariance[7] = ukf.P_post.col(8)(8);
    */

    state_msg.pose.covariance[2] = ukf.P_post.col(0)(0);
    state_msg.pose.covariance[3] = ukf.P_post.col(1)(1);
    state_msg.pose.covariance[4] = ukf.P_post.col(2)(2);
    state_msg.pose.covariance[5] = ukf.P_post.col(3)(3);
    state_msg.pose.covariance[0] = ukf.P_post.col(7)(7);
    state_msg.pose.covariance[1] = ukf.P_post.col(8)(7);
    state_msg.pose.covariance[6] = ukf.P_post.col(7)(8);
    state_msg.pose.covariance[7] = ukf.P_post.col(8)(8);

    state_publisher.publish(state_msg);
}

void trueLandmarkCallback(const roar_msgs::LandmarkArray::ConstPtr& msg){

    //Set the landmarks
    ROVlandmarks = msg->landmarks;
    std::cout << "[*] Landmarks recieved! \n";

    nav_msgs::Odometry state_msg;

    state_msg.pose.pose.orientation.x = ukf.x_post[0];
    state_msg.pose.pose.orientation.y = ukf.x_post[1];
    state_msg.pose.pose.orientation.z = ukf.x_post[2];
    state_msg.pose.pose.orientation.w = ukf.x_post[3];
    state_msg.twist.twist.angular.x = ukf.x_post[4];
    state_msg.twist.twist.angular.y = ukf.x_post[5];
    state_msg.twist.twist.angular.z = ukf.x_post[6];
    state_msg.pose.pose.position.x = ukf.x_post[7];
    state_msg.pose.pose.position.y = ukf.x_post[8];

    state_msg.pose.covariance[0] = ukf.P_post.col(7)(7);
    state_msg.pose.covariance[1] = ukf.P_post.col(8)(7);
    state_msg.pose.covariance[6] = ukf.P_post.col(7)(8);
    state_msg.pose.covariance[7] = ukf.P_post.col(8)(8);

    state_publisher.publish(state_msg);
}

void landmarkCallback(const roar_msgs::Landmark::ConstPtr& landmark_poses) {

    //Calculate the rover position
    //Rover's position: P
	//Landmark TRUE position: ROVlandmarks
	//Landmark RELATIVE position: landmark_poses

    if(ROVlandmarks.size() > 0){

        /*
        // Convert quaternion to tf2::Quaternion
        tf2::Quaternion q(ukf.x_post(0), ukf.x_post(1), ukf.x_post(2), ukf.x_post(3));

        // Convert quaternion to rotation matrix
        tf2::Matrix3x3 R(q);

        double theta = -M_PI / 2;
        tf2::Quaternion correction;
        correction.setRPY(0, 0, theta);  // Roll, Pitch, Yaw

        q = q * correction;
        q.normalize();

        // Convert relative landmark position to tf2::Vector3
        tf2::Vector3 rel_landmark_pos(landmark_poses->pose.pose.position.x,
                                    landmark_poses->pose.pose.position.y,
                                    landmark_poses->pose.pose.position.z);

        // Rotate relative position into fixed frame
        tf2::Vector3 rotated_relative = R * rel_landmark_pos;

        // Subtract rotated relative position from landmark's fixed position
        geometry_msgs::Point rover_pos;
        rover_pos.x = ROVlandmarks[(landmark_poses->id)-51].pose.pose.position.x - rotated_relative.x();
        rover_pos.y = ROVlandmarks[(landmark_poses->id)-51].pose.pose.position.y - rotated_relative.y();
        rover_pos.z = ROVlandmarks[(landmark_poses->id)-51].pose.pose.position.z - rotated_relative.z();

        std::cout << "x: " << rover_pos.x << " | y: " << rover_pos.y << " | z: " << std::endl;

        
        z_measurement[11] = rover_pos.x;
        z_measurement[12] = rover_pos.y;
        z_measurement[13] = rover_pos.z;
        */
        
        //All Relative Positions 
        std::vector<Eigen::Vector2d> rel_pos_all = {
            {ROVlandmarks[(landmark_poses->id)-51].pose.pose.position.x + landmark_poses->pose.pose.position.x, ROVlandmarks[(landmark_poses->id)-51].pose.pose.position.y + landmark_poses->pose.pose.position.z},
            {ROVlandmarks[(landmark_poses->id)-51].pose.pose.position.x + landmark_poses->pose.pose.position.x, ROVlandmarks[(landmark_poses->id)-51].pose.pose.position.y - landmark_poses->pose.pose.position.z},
            {ROVlandmarks[(landmark_poses->id)-51].pose.pose.position.x + landmark_poses->pose.pose.position.x, - ROVlandmarks[(landmark_poses->id)-51].pose.pose.position.y + landmark_poses->pose.pose.position.z},
            {ROVlandmarks[(landmark_poses->id)-51].pose.pose.position.x + landmark_poses->pose.pose.position.x, - ROVlandmarks[(landmark_poses->id)-51].pose.pose.position.y - landmark_poses->pose.pose.position.z},

            {ROVlandmarks[(landmark_poses->id)-51].pose.pose.position.x - landmark_poses->pose.pose.position.x, ROVlandmarks[(landmark_poses->id)-51].pose.pose.position.y + landmark_poses->pose.pose.position.z},
            {ROVlandmarks[(landmark_poses->id)-51].pose.pose.position.x - landmark_poses->pose.pose.position.x, ROVlandmarks[(landmark_poses->id)-51].pose.pose.position.y - landmark_poses->pose.pose.position.z},
            {ROVlandmarks[(landmark_poses->id)-51].pose.pose.position.x - landmark_poses->pose.pose.position.x, - ROVlandmarks[(landmark_poses->id)-51].pose.pose.position.y + landmark_poses->pose.pose.position.z},
            {ROVlandmarks[(landmark_poses->id)-51].pose.pose.position.x - landmark_poses->pose.pose.position.x, - ROVlandmarks[(landmark_poses->id)-51].pose.pose.position.y - landmark_poses->pose.pose.position.z},

            {- ROVlandmarks[(landmark_poses->id)-51].pose.pose.position.x + landmark_poses->pose.pose.position.x, ROVlandmarks[(landmark_poses->id)-51].pose.pose.position.y + landmark_poses->pose.pose.position.z},
            {- ROVlandmarks[(landmark_poses->id)-51].pose.pose.position.x + landmark_poses->pose.pose.position.x, ROVlandmarks[(landmark_poses->id)-51].pose.pose.position.y - landmark_poses->pose.pose.position.z},
            {- ROVlandmarks[(landmark_poses->id)-51].pose.pose.position.x + landmark_poses->pose.pose.position.x, - ROVlandmarks[(landmark_poses->id)-51].pose.pose.position.y + landmark_poses->pose.pose.position.z},
            {- ROVlandmarks[(landmark_poses->id)-51].pose.pose.position.x + landmark_poses->pose.pose.position.x, - ROVlandmarks[(landmark_poses->id)-51].pose.pose.position.y - landmark_poses->pose.pose.position.z},

            {- ROVlandmarks[(landmark_poses->id)-51].pose.pose.position.x - landmark_poses->pose.pose.position.x, ROVlandmarks[(landmark_poses->id)-51].pose.pose.position.y + landmark_poses->pose.pose.position.z},
            {- ROVlandmarks[(landmark_poses->id)-51].pose.pose.position.x - landmark_poses->pose.pose.position.x, ROVlandmarks[(landmark_poses->id)-51].pose.pose.position.y - landmark_poses->pose.pose.position.z},
            {- ROVlandmarks[(landmark_poses->id)-51].pose.pose.position.x - landmark_poses->pose.pose.position.x, - ROVlandmarks[(landmark_poses->id)-51].pose.pose.position.y + landmark_poses->pose.pose.position.z},
            {- ROVlandmarks[(landmark_poses->id)-51].pose.pose.position.x - landmark_poses->pose.pose.position.x, - ROVlandmarks[(landmark_poses->id)-51].pose.pose.position.y - landmark_poses->pose.pose.position.z}
        };

        Eigen::Vector2d nearestPos = rel_pos_all[3];
        double minDist = std::numeric_limits<double>::infinity();

        for (int i = 0; i < 16; i++){
            //calc dist
            double dist = sqrt(pow((rel_pos_all[i][0] - ukf.x_post[7]) ,2) + pow((rel_pos_all[i][1] - ukf.x_post[8]) ,2));

            if (dist < minDist){
                minDist = dist;
                nearestPos = rel_pos_all[i];
            }
        }
        
        z_measurement[11] = nearestPos[0];
        z_measurement[12] = nearestPos[1];
        z_measurement[13] = ROVlandmarks[(landmark_poses->id)-51].pose.pose.position.z - landmark_poses->pose.pose.position.y;
        

        ukf.LL_Callback(z_measurement);

        nav_msgs::Odometry state_msg;

        state_msg.pose.pose.orientation.x = ukf.x_post[0];
        state_msg.pose.pose.orientation.y = ukf.x_post[1];
        state_msg.pose.pose.orientation.z = ukf.x_post[2];
        state_msg.pose.pose.orientation.w = ukf.x_post[3];
        state_msg.twist.twist.angular.x = ukf.x_post[4];
        state_msg.twist.twist.angular.y = ukf.x_post[5];
        state_msg.twist.twist.angular.z = ukf.x_post[6];
        state_msg.pose.pose.position.x = ukf.x_post[7];
        state_msg.pose.pose.position.y = ukf.x_post[8];

        state_msg.pose.covariance[0] = ukf.P_post.col(7)(7);
        state_msg.pose.covariance[1] = ukf.P_post.col(8)(7);
        state_msg.pose.covariance[6] = ukf.P_post.col(7)(8);
        state_msg.pose.covariance[7] = ukf.P_post.col(8)(8);

        state_msg.pose.covariance[35] = 1; //Used to update the plotter only

        state_publisher.publish(state_msg);
    }
}

void magnetometerCallback(const geometry_msgs::Vector3Stamped::ConstPtr& msg)
{
    z_measurement[6] = msg->vector.x;
    z_measurement[7] = msg->vector.y;
    z_measurement[8] = msg->vector.z;

}


// Main function
int main(int argc, char **argv) 
{
    ros::init(argc, argv, "ukf_localization"); // Initialize ROS node
    ros::NodeHandle nh; // Create ROS node handle
    
    mag_sub = nh.subscribe("/magnetometer", 100000000, magnetometerCallback);
    // Initialize ROS subscribers
<<<<<<< HEAD
    //gps_sub = nh.subscribe("/gps", 100000000, gpsCallback);
    imu_sub = nh.subscribe("/imu", 100000000, imuCallback);
    encoder_sub = nh.subscribe("/joint_states", 100000000, encoderCallback);
=======
    //gps_sub = nh.subscribe("/gps", 1000, gpsCallback);
    imu_sub = nh.subscribe("/imu", 1000, bnoCallback);
    encoder_sub = nh.subscribe("/joint_states", 1000, encoderCallback);
>>>>>>> 891d9aa5
    
  
    //trueLandmarkSub = nh.subscribe("/landmark_array_topic", 1000, trueLandmarkCallback);
    //landmarkSub = nh.subscribe("/landmark_topic", 1000, landmarkCallback);

    // Initialize ROS publisher
    state_publisher = nh.advertise<nav_msgs::Odometry>("/filtered_state", 1000);
    ros::Rate loop_rate(10); // Set loop rate

    // Main ROS loop
    while (ros::ok())
    {
        ros::spinOnce(); // Process callbacks
    }
    return 0;
}<|MERGE_RESOLUTION|>--- conflicted
+++ resolved
@@ -96,7 +96,7 @@
         */
         
         // Call UKF encoder callback function
-        ukf.encoder_callback(encoder_measurement, dt_encoder, yaw, pitch);
+        ukf.encoder_callback(encoder_measurement, dt_encoder,yaw);
         // Update encoder_prev_time_stamp
         encoder_prev_time_stamp = encoder_current_time_stamp;
 
@@ -114,16 +114,6 @@
         state_msg.pose.pose.position.x = ukf.x_post[7];
         state_msg.pose.pose.position.y = ukf.x_post[8];
 
-        state_msg.pose.covariance[0] = ukf.P_post.col(7)(7);
-        state_msg.pose.covariance[1] = ukf.P_post.col(8)(7);
-        state_msg.pose.covariance[6] = ukf.P_post.col(7)(8);
-        state_msg.pose.covariance[7] = ukf.P_post.col(8)(8);
-        state_msg.pose.covariance[2] = ukf.P_post.col(0)(0);
-        state_msg.pose.covariance[3] = ukf.P_post.col(1)(1);
-        state_msg.pose.covariance[4] = ukf.P_post.col(2)(2);
-        state_msg.pose.covariance[5] = ukf.P_post.col(3)(3);
-        
-
         
         state_publisher.publish(state_msg);
     }
@@ -134,6 +124,7 @@
 // Callback function for GPS data
 void gpsCallback(const sensor_msgs::NavSatFix::ConstPtr& msg)
 {
+    std::cout << "GPS UPDATE" << endl;
     nav_msgs::Odometry state_msg;
 
     if (initial_measurement == true)
@@ -165,12 +156,6 @@
     state_msg.pose.covariance[1] = ukf.P_post.col(8)(7);
     state_msg.pose.covariance[6] = ukf.P_post.col(7)(8);
     state_msg.pose.covariance[7] = ukf.P_post.col(8)(8);
-    state_msg.pose.covariance[2] = ukf.P_post.col(0)(0);
-    state_msg.pose.covariance[3] = ukf.P_post.col(1)(1);
-    state_msg.pose.covariance[4] = ukf.P_post.col(2)(2);
-    state_msg.pose.covariance[5] = ukf.P_post.col(3)(3);
-
-    state_msg.pose.covariance[35] = 1; //Used to update the plotter only
 
     state_publisher.publish(state_msg);
     
@@ -237,10 +222,9 @@
 {
     nav_msgs::Odometry state_msg;
 
-    tf2::Quaternion quat (msg->orientation.x, msg->orientation.y, msg->orientation.z, msg->orientation.w);
+    tf2::Quaternion quat (msg->orientation.w, msg->orientation.x, msg->orientation.y, msg->orientation.z);
     tf2::Matrix3x3 m(quat);
     m.getRPY(roll, pitch, yaw);
-
     // (yaw = msg->orientation.z;)
     // yaw = yaw * PI / 180.0;
     // pitch = msg->orientation.y; //????????????
@@ -269,10 +253,6 @@
     state_msg.pose.covariance[3] = ukf.P_post.col(1)(1);
     state_msg.pose.covariance[4] = ukf.P_post.col(2)(2);
     state_msg.pose.covariance[5] = ukf.P_post.col(3)(3);
-    state_msg.pose.covariance[0] = ukf.P_post.col(7)(7);
-    state_msg.pose.covariance[1] = ukf.P_post.col(8)(7);
-    state_msg.pose.covariance[6] = ukf.P_post.col(7)(8);
-    state_msg.pose.covariance[7] = ukf.P_post.col(8)(8);
 
     state_publisher.publish(state_msg);
 }
@@ -311,70 +291,18 @@
 	//Landmark RELATIVE position: landmark_poses
 
     if(ROVlandmarks.size() > 0){
-
-        /*
-        // Convert quaternion to tf2::Quaternion
-        tf2::Quaternion q(ukf.x_post(0), ukf.x_post(1), ukf.x_post(2), ukf.x_post(3));
-
-        // Convert quaternion to rotation matrix
-        tf2::Matrix3x3 R(q);
-
-        double theta = -M_PI / 2;
-        tf2::Quaternion correction;
-        correction.setRPY(0, 0, theta);  // Roll, Pitch, Yaw
-
-        q = q * correction;
-        q.normalize();
-
-        // Convert relative landmark position to tf2::Vector3
-        tf2::Vector3 rel_landmark_pos(landmark_poses->pose.pose.position.x,
-                                    landmark_poses->pose.pose.position.y,
-                                    landmark_poses->pose.pose.position.z);
-
-        // Rotate relative position into fixed frame
-        tf2::Vector3 rotated_relative = R * rel_landmark_pos;
-
-        // Subtract rotated relative position from landmark's fixed position
-        geometry_msgs::Point rover_pos;
-        rover_pos.x = ROVlandmarks[(landmark_poses->id)-51].pose.pose.position.x - rotated_relative.x();
-        rover_pos.y = ROVlandmarks[(landmark_poses->id)-51].pose.pose.position.y - rotated_relative.y();
-        rover_pos.z = ROVlandmarks[(landmark_poses->id)-51].pose.pose.position.z - rotated_relative.z();
-
-        std::cout << "x: " << rover_pos.x << " | y: " << rover_pos.y << " | z: " << std::endl;
-
-        
-        z_measurement[11] = rover_pos.x;
-        z_measurement[12] = rover_pos.y;
-        z_measurement[13] = rover_pos.z;
-        */
         
         //All Relative Positions 
         std::vector<Eigen::Vector2d> rel_pos_all = {
             {ROVlandmarks[(landmark_poses->id)-51].pose.pose.position.x + landmark_poses->pose.pose.position.x, ROVlandmarks[(landmark_poses->id)-51].pose.pose.position.y + landmark_poses->pose.pose.position.z},
             {ROVlandmarks[(landmark_poses->id)-51].pose.pose.position.x + landmark_poses->pose.pose.position.x, ROVlandmarks[(landmark_poses->id)-51].pose.pose.position.y - landmark_poses->pose.pose.position.z},
-            {ROVlandmarks[(landmark_poses->id)-51].pose.pose.position.x + landmark_poses->pose.pose.position.x, - ROVlandmarks[(landmark_poses->id)-51].pose.pose.position.y + landmark_poses->pose.pose.position.z},
-            {ROVlandmarks[(landmark_poses->id)-51].pose.pose.position.x + landmark_poses->pose.pose.position.x, - ROVlandmarks[(landmark_poses->id)-51].pose.pose.position.y - landmark_poses->pose.pose.position.z},
-
-            {ROVlandmarks[(landmark_poses->id)-51].pose.pose.position.x - landmark_poses->pose.pose.position.x, ROVlandmarks[(landmark_poses->id)-51].pose.pose.position.y + landmark_poses->pose.pose.position.z},
-            {ROVlandmarks[(landmark_poses->id)-51].pose.pose.position.x - landmark_poses->pose.pose.position.x, ROVlandmarks[(landmark_poses->id)-51].pose.pose.position.y - landmark_poses->pose.pose.position.z},
-            {ROVlandmarks[(landmark_poses->id)-51].pose.pose.position.x - landmark_poses->pose.pose.position.x, - ROVlandmarks[(landmark_poses->id)-51].pose.pose.position.y + landmark_poses->pose.pose.position.z},
-            {ROVlandmarks[(landmark_poses->id)-51].pose.pose.position.x - landmark_poses->pose.pose.position.x, - ROVlandmarks[(landmark_poses->id)-51].pose.pose.position.y - landmark_poses->pose.pose.position.z},
-
-            {- ROVlandmarks[(landmark_poses->id)-51].pose.pose.position.x + landmark_poses->pose.pose.position.x, ROVlandmarks[(landmark_poses->id)-51].pose.pose.position.y + landmark_poses->pose.pose.position.z},
-            {- ROVlandmarks[(landmark_poses->id)-51].pose.pose.position.x + landmark_poses->pose.pose.position.x, ROVlandmarks[(landmark_poses->id)-51].pose.pose.position.y - landmark_poses->pose.pose.position.z},
-            {- ROVlandmarks[(landmark_poses->id)-51].pose.pose.position.x + landmark_poses->pose.pose.position.x, - ROVlandmarks[(landmark_poses->id)-51].pose.pose.position.y + landmark_poses->pose.pose.position.z},
-            {- ROVlandmarks[(landmark_poses->id)-51].pose.pose.position.x + landmark_poses->pose.pose.position.x, - ROVlandmarks[(landmark_poses->id)-51].pose.pose.position.y - landmark_poses->pose.pose.position.z},
-
-            {- ROVlandmarks[(landmark_poses->id)-51].pose.pose.position.x - landmark_poses->pose.pose.position.x, ROVlandmarks[(landmark_poses->id)-51].pose.pose.position.y + landmark_poses->pose.pose.position.z},
-            {- ROVlandmarks[(landmark_poses->id)-51].pose.pose.position.x - landmark_poses->pose.pose.position.x, ROVlandmarks[(landmark_poses->id)-51].pose.pose.position.y - landmark_poses->pose.pose.position.z},
-            {- ROVlandmarks[(landmark_poses->id)-51].pose.pose.position.x - landmark_poses->pose.pose.position.x, - ROVlandmarks[(landmark_poses->id)-51].pose.pose.position.y + landmark_poses->pose.pose.position.z},
-            {- ROVlandmarks[(landmark_poses->id)-51].pose.pose.position.x - landmark_poses->pose.pose.position.x, - ROVlandmarks[(landmark_poses->id)-51].pose.pose.position.y - landmark_poses->pose.pose.position.z}
+            {ROVlandmarks[(landmark_poses->id)-51].pose.pose.position.x - landmark_poses->pose.pose.position.x, ROVlandmarks[(landmark_poses->id)-51].pose.pose.position.y - landmark_poses->pose.pose.position.z}
         };
 
         Eigen::Vector2d nearestPos = rel_pos_all[3];
         double minDist = std::numeric_limits<double>::infinity();
 
-        for (int i = 0; i < 16; i++){
+        for (int i = 0; i < 4; i++){
             //calc dist
             double dist = sqrt(pow((rel_pos_all[i][0] - ukf.x_post[7]) ,2) + pow((rel_pos_all[i][1] - ukf.x_post[8]) ,2));
 
@@ -387,7 +315,6 @@
         z_measurement[11] = nearestPos[0];
         z_measurement[12] = nearestPos[1];
         z_measurement[13] = ROVlandmarks[(landmark_poses->id)-51].pose.pose.position.z - landmark_poses->pose.pose.position.y;
-        
 
         ukf.LL_Callback(z_measurement);
 
@@ -408,8 +335,6 @@
         state_msg.pose.covariance[6] = ukf.P_post.col(7)(8);
         state_msg.pose.covariance[7] = ukf.P_post.col(8)(8);
 
-        state_msg.pose.covariance[35] = 1; //Used to update the plotter only
-
         state_publisher.publish(state_msg);
     }
 }
@@ -431,15 +356,9 @@
     
     mag_sub = nh.subscribe("/magnetometer", 100000000, magnetometerCallback);
     // Initialize ROS subscribers
-<<<<<<< HEAD
     //gps_sub = nh.subscribe("/gps", 100000000, gpsCallback);
     imu_sub = nh.subscribe("/imu", 100000000, imuCallback);
     encoder_sub = nh.subscribe("/joint_states", 100000000, encoderCallback);
-=======
-    //gps_sub = nh.subscribe("/gps", 1000, gpsCallback);
-    imu_sub = nh.subscribe("/imu", 1000, bnoCallback);
-    encoder_sub = nh.subscribe("/joint_states", 1000, encoderCallback);
->>>>>>> 891d9aa5
     
   
     //trueLandmarkSub = nh.subscribe("/landmark_array_topic", 1000, trueLandmarkCallback);
