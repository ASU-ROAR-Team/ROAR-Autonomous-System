--- conflicted
+++ resolved
@@ -459,14 +459,9 @@
     ros::NodeHandle nh; // Create ROS node handle
     
     // Initialize ROS subscribers
-<<<<<<< HEAD
     mag_sub = nh.subscribe("/magnetometer", 1000, magnetometerCallback);
     //gps_sub = nh.subscribe("/gps", 1000, gpsCallback);
     imu_sub = nh.subscribe("/imu", 1000, imuCallback);
-=======
-    gps_sub = nh.subscribe("/gps", 1000, gpsCallback);
-    imu_sub = nh.subscribe("/imu", 1000, bnoCallback);
->>>>>>> ba534c73
     encoder_sub = nh.subscribe("/joint_states", 1000, encoderCallback);
     
   
